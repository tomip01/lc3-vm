--- conflicted
+++ resolved
@@ -1,10 +1,6 @@
-<<<<<<< HEAD
 use std::io::{stdin, stdout, Read, Write};
 
 use super::{bytes::sign_extend, memory::Memory, opcode::Opcode, trap::TrapCode};
-=======
-use super::{memory::Memory, opcode::Opcode};
->>>>>>> 6eea5cc2
 
 const TOTAL_REGISTERS: usize = 8;
 
@@ -125,7 +121,6 @@
             Opcode::Trap => self.trap(instr),
         }
     }
-<<<<<<< HEAD
 
     /// ADD
     ///
@@ -541,8 +536,6 @@
         self.running = false;
         Ok(())
     }
-=======
->>>>>>> 6eea5cc2
 }
 
 #[cfg(test)]
@@ -557,7 +550,6 @@
         assert_eq!(vm.mem_read(0x3000)?, 0xf3f2);
         assert_eq!(vm.mem_read(0x3001)?, 0xf5f4);
         assert_eq!(vm.mem_read(0x3002)?, 0xf7f6);
-<<<<<<< HEAD
         Ok(())
     }
 
@@ -771,8 +763,6 @@
         vm.registers[1] = 0x1234;
         vm.str(instr)?;
         assert_eq!(vm.mem_read(0x1236)?, 0x4242);
-=======
->>>>>>> 6eea5cc2
         Ok(())
     }
 
